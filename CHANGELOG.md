--- conflicted
+++ resolved
@@ -18,20 +18,17 @@
   checks whether the new key already exists in the database. This prevents
   unintentional overwrites or conflicts, providing a more robust and reliable
   update mechanism.
-<<<<<<< HEAD
-- `nodes` table's fields are modified. Migration of data is supported by function
-  `migrate_0_20_to_0_22`.
-=======
 - Moved the category table from the PostgreSQL database to RocksDB.
   - The category table data is now stored in RocksDB for improved performance
     and scalability.
   - A migration function has been provided to seamlessly transition data from
     the old PostgreSQL table to RocksDB.
+- `nodes` table's fields are modified. Migration of data is supported by function
+  `migrate_0_20_to_0_22`.
 
 ### Deprecated
 
 - `category` table from PostgreSQL database is now deprecated.
->>>>>>> 2c8aad6e
 
 ## [0.21.0] - 2023-12-01
 
