--- conflicted
+++ resolved
@@ -32,10 +32,7 @@
 /// // the database format won't be changed in the future alpha or beta versions.
 /// const COMPATIBLE_VERSION: &str = ">=0.5.0-alpha.2,<=0.5.0-alpha.4";
 /// ```
-<<<<<<< HEAD
 const COMPATIBLE_VERSION_REQ: &str = ">=0.22.0,<0.23.0-alpha";
-=======
-const COMPATIBLE_VERSION_REQ: &str = ">=0.16.0,<=0.22.0-alpha.1";
 
 /// Migrates data exists in `PostgresQL` to Rocksdb if necessary.
 ///
@@ -132,7 +129,6 @@
     );
     Ok(())
 }
->>>>>>> 2c8aad6e
 
 /// Migrates the data directory to the up-to-date format if necessary.
 ///
